# coding: utf-8

from __future__ import unicode_literals

"""
A set of global constants for FireWorks (Python code as a config file)
"""

import os
from monty.serialization import loadfn, dumpfn
from monty.design_patterns import singleton

try:
    from yaml import CSafeDumper as Dumper
except ImportError:
    from yaml import SafeDumper as Dumper

__author__ = 'Anubhav Jain'
__copyright__ = 'Copyright 2012, The Materials Project'
__version__ = '0.1'
__maintainer__ = 'Anubhav Jain'
__email__ = 'ajain@lbl.gov'
__date__ = 'Dec 12, 2012'

NEGATIVE_FWID_CTR = 0

# this is where load_object() looks for serialized objects

USER_PACKAGES = ['fireworks.user_objects', 'fireworks.utilities.tests',
                 'fw_tutorials', 'fireworks.features']

FW_NAME_UPDATES = {'Transfer Task': 'FileTransferTask',
                   'Script Task': 'ScriptTask',
                   'Template Writer Task': 'TemplateWriterTask',
                   'Dupe Finder Exact': 'DupeFinderExact'}
# if you update a _fw_name, you can use this to record the change and
# maintain deserialization

YAML_STYLE = False  # controls whether YAML documents will be nested as braces or blocks (False = blocks)

FW_BLOCK_FORMAT = '%Y-%m-%d-%H-%M-%S-%f'  # date format for writing block directories in "rapid-fire" mode

FW_LOGGING_FORMAT = '%(asctime)s %(levelname)s %(message)s'  # format for loggers

QUEUE_RETRY_ATTEMPTS = 10  # number of attempts to re-try communicating with queue server in failures
QUEUE_UPDATE_INTERVAL = 5  # max interval (seconds) needed for queue to update after submitting a job

SUBMIT_SCRIPT_NAME = 'FW_submit.script'  # name of submit script

PRINT_FW_JSON = True
PRINT_FW_YAML = False

PING_TIME_SECS = 3600  # while Running a job, how often to ping back the server that we're still alive
RUN_EXPIRATION_SECS = PING_TIME_SECS * 4  # mark job as FIZZLED if not pinged in this time

MAINTAIN_INTERVAL = 120  # seconds between maintenance intervals when running infinite maintenance

RESERVATION_EXPIRATION_SECS = 60 * 60 * 24 * 14  # a job can stay in a queue this long before we
# cancel its reservation

WFLOCK_EXPIRATION_SECS = 60 * 5  # wait this long for a WFLock before expiring
WFLOCK_EXPIRATION_KILL = True  # kill WFLock on expiration (or give a warning)

RAPIDFIRE_SLEEP_SECS = 60  # seconds to sleep between rapidfire loops

LAUNCHPAD_LOC = None  # where to find the my_launchpad.yaml file
FWORKER_LOC = None  # where to find the my_fworker.yaml file
QUEUEADAPTER_LOC = None  # where to find the my_queueadapter.yaml file

CONFIG_FILE_DIR = '.'  # directory containing config files (if not individually set)

QSTAT_FREQUENCY = 50  # set this higher to avoid qstats, lower to alwas

ALWAYS_CREATE_NEW_BLOCK = False  # always create new block on queue launcher call

TEMPLATE_DIR = None  # default template dir for TemplateWriterTask

REMOVE_USELESS_DIRS = True  # deletes empty launch dir if _launch_dir set

DS_PASSWORD = b'1234'  # dummy password to access DataServer

STORE_PACKING_INFO = True  # automatically add job packing info to stored_data

PW_CHECK_NUM = 10  # number of entries that can be modified in single lpad command w/o password

TRACKER_LINES = 25  # number of lines to return in Tracker

SORT_FWS = ''  # sort equal priority FWs? "FILO" or "FIFO".

EXCEPT_DETAILS_ON_RERUN = False  # add exception details to the spec when rerunning the FW

<<<<<<< HEAD
PENALTY_CALCULATOR = None
=======
WEBSERVER_HOST = "127.0.0.1"  # default host on which the Flask web server runs

WEBSERVER_PORT = 5000  # default port on which the Flask web server runs
>>>>>>> 78d1d777


def override_user_settings():
    module_dir = os.path.dirname(os.path.abspath(__file__))
    root_dir = os.path.dirname(module_dir)  # FW root dir

    config_paths = []

    test_paths = [os.getcwd(), os.path.join(os.path.expanduser('~'), ".fireworks"), root_dir]

    for p in test_paths:
        fp = os.path.join(p, 'FW_config.yaml')
        if fp not in config_paths and os.path.exists(fp):
            config_paths.append(fp)

    if "FW_CONFIG_FILE" in os.environ and os.environ["FW_CONFIG_FILE"] not in\
            config_paths:
        config_paths.append(os.environ["FW_CONFIG_FILE"])

    config_paths = config_paths or [os.path.join(
        os.path.expanduser('~'), ".fireworks", 'FW_config.yaml')]

    if len(config_paths) > 1:
        print("Found many potential paths for {}: {}\nChoosing as default: {}"
              .format("FW_CONFIG_FILE", config_paths, config_paths[0]))

    if os.path.exists(config_paths[0]):
        overrides = loadfn(config_paths[0])
        for key, v in overrides.items():
            if key == 'ADD_USER_PACKAGES':
                USER_PACKAGES.extend(v)
            elif key == 'ECHO_TEST':
                print(v)
            elif key not in globals():
                raise ValueError(
                    'Invalid FW_config file has unknown parameter: {}'.format(
                        key))
            else:
                globals()[key] = v

    for k in ["LAUNCHPAD_LOC", "FWORKER_LOC", "QUEUEADAPTER_LOC"]:
        if globals().get(k, None) is None:
            fname = "my_{}.yaml".format(k.split("_")[0].lower())
            m_paths = []
            if os.path.realpath(CONFIG_FILE_DIR) not in test_paths:
                test_paths.insert(0, CONFIG_FILE_DIR)
            for p in test_paths:
                fp = os.path.join(p, fname)
                if os.path.exists(fp) and fp not in m_paths:
                    m_paths.append(fp)

            if len(m_paths) > 1:
                print("Found many potential paths for {}: {}\nChoosing as default: {}"
                      .format(k, m_paths, m_paths[0]))

            if len(m_paths) > 0:
                globals()[k] = m_paths[0]


override_user_settings()


def config_to_dict():
    d = {}
    for k, v in globals().items():
        if k.upper() == k and k != "NEGATIVE_FWID_CTR":
            d[k] = v
    return d


def write_config(path=None):
    path = os.path.join(os.path.expanduser('~'), ".fireworks",
                        'FW_config.yaml') if path is None else path
    dumpfn(config_to_dict(), path, Dumper=Dumper)


@singleton
class FWData(object):
    """
    This class stores data that a FireTask might want to access, e.g. to see the runtime params
    """

    def __init__(self):
        self.MULTIPROCESSING = None  # default single process framework
        self.NODE_LIST = None  # the node list for sub jobs
        self.SUB_NPROCS = None  # the number of process of the sub job
        self.DATASERVER = None  # the shared object manager<|MERGE_RESOLUTION|>--- conflicted
+++ resolved
@@ -89,13 +89,11 @@
 
 EXCEPT_DETAILS_ON_RERUN = False  # add exception details to the spec when rerunning the FW
 
-<<<<<<< HEAD
-PENALTY_CALCULATOR = None
-=======
 WEBSERVER_HOST = "127.0.0.1"  # default host on which the Flask web server runs
 
 WEBSERVER_PORT = 5000  # default port on which the Flask web server runs
->>>>>>> 78d1d777
+
+PENALTY_CALCULATOR = None #TODO add description
 
 
 def override_user_settings():
