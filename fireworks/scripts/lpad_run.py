--- conflicted
+++ resolved
@@ -400,14 +400,9 @@
     lp = get_lp(args)
     fw_ids = parse_helper(lp, args, wf_mode=True)
     for f in fw_ids:
-<<<<<<< HEAD
-        wf = lp.get_wf_by_fw_id(f)
-        lp._refresh_wf(f)
-=======
         wf = lp.get_wf_by_fw_id_lzyfw(f)
         for fw_id in wf.id_fw:
             lp._refresh_wf(fw_id)
->>>>>>> 3366f1af
         lp.m_logger.debug('Processed Workflow with fw_id: {}'.format(f))
     lp.m_logger.info('Finished refreshing {} Workflows'.format(len(fw_ids)))
 
