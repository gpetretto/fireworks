--- conflicted
+++ resolved
@@ -29,12 +29,7 @@
 __date__ = 'Dec 12, 2012'
 
 # TODO: clean up method signatures
-<<<<<<< HEAD
-
 def launch_rocket_to_queue(launchpad, fworker, qadapter, launcher_dir='.', reserve=False, strm_lvl='INFO', fw_id=None):
-=======
-def launch_rocket_to_queue(launchpad, fworker, qadapter, launcher_dir='.', reserve=False, strm_lvl='INFO'):
->>>>>>> 71d53db2
     """
     Submit a single job to the queue.
     
