# coding: utf-8

from __future__ import unicode_literals

"""
This module is used to submit jobs to a queue on a cluster. It can submit a single job, \
or if used in "rapid-fire" mode, can submit multiple jobs within a directory structure. \
The details of job submission and queue communication are handled using Queueadapter, \
which specifies a QueueAdapter as well as desired properties of the submit script.
"""

import os
import glob
import time
from monty.os import cd
from fireworks.core.fworker import FWorker
from fireworks.utilities.fw_serializers import load_object
from fireworks.utilities.fw_utilities import get_fw_logger, log_exception, \
    create_datestamp_dir, get_slug
from fireworks.fw_config import SUBMIT_SCRIPT_NAME, ALWAYS_CREATE_NEW_BLOCK, \
    QUEUE_RETRY_ATTEMPTS, QUEUE_UPDATE_INTERVAL, QSTAT_FREQUENCY, \
    RAPIDFIRE_SLEEP_SECS

__author__ = 'Anubhav Jain, Michael Kocher'
__copyright__ = 'Copyright 2012, The Materials Project'
__version__ = '0.1'
__maintainer__ = 'Anubhav Jain'
__email__ = 'ajain@lbl.gov'
__date__ = 'Dec 12, 2012'

<<<<<<< HEAD
# TODO: clean up method signatures
def launch_rocket_to_queue(launchpad, fworker, qadapter, launcher_dir='.', reserve=False, strm_lvl='INFO', fw_id=None):
=======
def launch_rocket_to_queue(launchpad, fworker, qadapter, launcher_dir='.', reserve=False, strm_lvl='INFO'):
>>>>>>> ae603194
    """
    Submit a single job to the queue.
    
    :param launchpad: (LaunchPad)
    :param fworker: (FWorker)
    :param qadapter: (QueueAdapterBase)
    :param launcher_dir: (str) The directory where to submit the job
    :param reserve: (bool) Whether to queue in reservation mode
    :param strm_lvl: (str) level at which to stream log messages
    :param fw_id: (int) if set, a particular Firework to run
    """

    fworker = fworker if fworker else FWorker()
    launcher_dir = os.path.abspath(launcher_dir)
    l_logger = get_fw_logger('queue.launcher', l_dir=launchpad.logdir, stream_level=strm_lvl)

    l_logger.debug('getting queue adapter')
    qadapter = load_object(qadapter.to_dict())  # make a defensive copy, mainly for reservation mode

    fw, launch_id = None, None  # only needed in reservation mode
    oldlaunch_dir = None  # only needed in --offline mode with _launch_dir option

    if not os.path.exists(launcher_dir):
        raise ValueError('Desired launch directory {} does not exist!'.format(launcher_dir))

    if '--offline' in qadapter['rocket_launch'] and not reserve:
        raise ValueError("Must use reservation mode (-r option) of qlaunch when using offline option of rlaunch!!")

    if fw_id and not reserve:
        raise ValueError("Must use reservation mode (-r option) of qlaunch when using the --fw_id option!")

    if reserve and 'singleshot' not in qadapter.get('rocket_launch', ''):
        raise ValueError('Reservation mode of queue launcher only works for singleshot Rocket Launcher!')

    if launchpad.run_exists(fworker):
        try:
            # move to the launch directory
            l_logger.info('moving to launch_dir {}'.format(launcher_dir))
            with cd(launcher_dir):
                if reserve:
                    l_logger.debug('finding a FW to reserve...')
                    fw, launch_id = launchpad.reserve_fw(fworker, launcher_dir, fw_id=fw_id)
                    if not fw:
                        l_logger.info('No jobs exist in the LaunchPad for submission to queue!')
                        return False
                    l_logger.info('reserved FW with fw_id: {}'.format(fw.fw_id))

                    # update qadapter job_name based on FW name
                    job_name = get_slug(fw.name)[0:20]
                    qadapter.update({'job_name': job_name})

                    if '_queueadapter' in fw.spec:
                        l_logger.debug('updating queue params using Firework spec..')
                        qadapter.update(fw.spec['_queueadapter'])

                    # reservation mode includes --fw_id in rocket launch
                    qadapter['rocket_launch'] += ' --fw_id {}'.format(fw.fw_id)

                    if '--offline' in qadapter['rocket_launch']:
                        # handle _launch_dir parameter now b/c we can't call
                        # launchpad.change_launch_dir() later on in offline mode
                        if '_launch_dir' in fw.spec:
                            os.chdir(fw.spec['_launch_dir'])
                            oldlaunch_dir = launcher_dir
                            launcher_dir = os.path.abspath(os.getcwd())
                            launchpad.change_launch_dir(launch_id, launcher_dir)

                        setup_offline_job(launchpad, fw, launch_id)

                l_logger.debug('writing queue script')
                with open(SUBMIT_SCRIPT_NAME, 'w') as f:
                    queue_script = qadapter.get_script_str(launcher_dir)
                    f.write(queue_script)

                l_logger.info('submitting queue script')
                reservation_id = qadapter.submit_to_queue(SUBMIT_SCRIPT_NAME)
                if not reservation_id:
                    if reserve:
                        l_logger.info('Un-reserving FW with fw_id, launch_id: {}, {}'.format(fw.fw_id, launch_id))
                        launchpad.cancel_reservation(launch_id)
                    raise RuntimeError('queue script could not be submitted, check queue script/queue adapter/queue server status!')
                elif reserve:
                    launchpad.set_reservation_id(launch_id, reservation_id)
            return reservation_id

        except:
            log_exception(l_logger, 'Error writing/submitting queue script!')
            return False

        finally:
            if oldlaunch_dir:
                os.chdir(oldlaunch_dir)  # this only matters in --offline mode with _launch_dir!
    else:
        l_logger.info('No jobs exist in the LaunchPad for submission to queue!')
        return False


def rapidfire(launchpad, fworker, qadapter, launch_dir='.', nlaunches=0, njobs_queue=10, njobs_block=500,
              sleep_time=None, reserve=False, strm_lvl='INFO'):
    """
    Submit many jobs to the queue.
    
    :param launchpad: (LaunchPad)
    :param fworker: (FWorker)
    :param qadapter: (QueueAdapterBase)
    :param launch_dir: directory where we want to write the blocks
    :param nlaunches: total number of launches desired; "infinite" for loop, 0 for one round
    :param njobs_queue: stops submitting jobs when njobs_queue jobs are in the queue
    :param njobs_block: automatically write a new block when njobs_block jobs are in a single block
    :param sleep_time: (int) secs to sleep between rapidfire loop iterations
    :param reserve: (bool) Whether to queue in reservation mode
    :param strm_lvl: (str) level at which to stream log messages
    """

    sleep_time = sleep_time if sleep_time else RAPIDFIRE_SLEEP_SECS
    launch_dir = os.path.abspath(launch_dir)
    nlaunches = -1 if nlaunches == 'infinite' else int(nlaunches)
    l_logger = get_fw_logger('queue.launcher', l_dir=launchpad.logdir, stream_level=strm_lvl)

    # make sure launch_dir exists:
    if not os.path.exists(launch_dir):
        raise ValueError('Desired launch directory {} does not exist!'.format(launch_dir))

    num_launched = 0
    try:
        l_logger.info('getting queue adapter')

        prev_blocks = sorted(glob.glob(os.path.join(launch_dir, 'block_*')), reverse=True)
        if prev_blocks and not ALWAYS_CREATE_NEW_BLOCK:
            block_dir = os.path.abspath(os.path.join(launch_dir, prev_blocks[0]))
            l_logger.info('Found previous block, using {}'.format(block_dir))
        else:
            block_dir = create_datestamp_dir(launch_dir, l_logger)

        while True:
            # get number of jobs in queue
            jobs_in_queue = _get_number_of_jobs_in_queue(qadapter, njobs_queue, l_logger)
            job_counter = 0  # this is for QSTAT_FREQUENCY option

            while jobs_in_queue < njobs_queue and launchpad.run_exists(fworker):
                l_logger.info('Launching a rocket!')

                # switch to new block dir if it got too big
                if _njobs_in_dir(block_dir) >= njobs_block:
                    l_logger.info('Block got bigger than {} jobs.'.format(njobs_block))
                    block_dir = create_datestamp_dir(launch_dir, l_logger)

                # create launcher_dir
                launcher_dir = create_datestamp_dir(block_dir, l_logger, prefix='launcher_')
                # launch a single job
                if not launch_rocket_to_queue(launchpad, fworker, qadapter, launcher_dir, reserve, strm_lvl):
                    raise RuntimeError("Launch unsuccessful!")
                num_launched += 1
                if num_launched == nlaunches:
                    break
                # wait for the queue system to update
                l_logger.info('Sleeping for {} seconds...zzz...'.format(QUEUE_UPDATE_INTERVAL))
                time.sleep(QUEUE_UPDATE_INTERVAL)
                jobs_in_queue += 1
                job_counter += 1
                if job_counter % QSTAT_FREQUENCY == 0:
                    job_counter = 0
                    jobs_in_queue = _get_number_of_jobs_in_queue(qadapter, njobs_queue, l_logger)

            if num_launched == nlaunches or nlaunches == 0:
                break
            l_logger.info('Finished a round of launches, sleeping for {} secs'.format(sleep_time))
            time.sleep(sleep_time)
            l_logger.info('Checking for Rockets to run...'.format(sleep_time))

    except:
        log_exception(l_logger, 'Error with queue launcher rapid fire!')


def _njobs_in_dir(block_dir):
    """
    Internal method to count the number of jobs inside a block

    :param block_dir: (str) the block directory we want to count the jobs in
    """
    return len(glob.glob('%s/launcher_*' % os.path.abspath(block_dir)))


def _get_number_of_jobs_in_queue(qadapter, njobs_queue, l_logger):
    """
    Internal method to get the number of jobs in the queue using the given job params. \
    In case of failure, automatically retries at certain intervals...
    
    :param qadapter: (QueueAdapter)
    :param njobs_queue: (int) The desired maximum number of jobs in the queue
    :param l_logger: (logger) A logger to put errors/info/warnings/etc.
    """

    RETRY_INTERVAL = 30  # initial retry in 30 sec upon failure

    for i in range(QUEUE_RETRY_ATTEMPTS):
        try:
            jobs_in_queue = qadapter.get_njobs_in_queue()
            if jobs_in_queue is not None:
                l_logger.info('{} jobs in queue. Maximum allowed by user: {}'.format(jobs_in_queue, njobs_queue))
                return jobs_in_queue
        except:
            log_exception(l_logger, 'Could not get number of jobs in queue! Sleeping {} secs...zzz...'.format(RETRY_INTERVAL))
        time.sleep(RETRY_INTERVAL)
        RETRY_INTERVAL *= 2

    raise RuntimeError('Unable to determine number of jobs in queue, check queue adapter and queue server status!')

def setup_offline_job(launchpad, fw, launch_id):
    # separate this function out for reuse in unit testing
    fw.to_file("FW.json")
    with open('FW_offline.json', 'w') as f:
        f.write('{"launch_id":%s}' % launch_id)
    launchpad.add_offline_run(launch_id, fw.fw_id, fw.name)<|MERGE_RESOLUTION|>--- conflicted
+++ resolved
@@ -28,12 +28,8 @@
 __email__ = 'ajain@lbl.gov'
 __date__ = 'Dec 12, 2012'
 
-<<<<<<< HEAD
-# TODO: clean up method signatures
+
 def launch_rocket_to_queue(launchpad, fworker, qadapter, launcher_dir='.', reserve=False, strm_lvl='INFO', fw_id=None):
-=======
-def launch_rocket_to_queue(launchpad, fworker, qadapter, launcher_dir='.', reserve=False, strm_lvl='INFO'):
->>>>>>> ae603194
     """
     Submit a single job to the queue.
     
